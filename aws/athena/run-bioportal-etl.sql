----------------------------------------------------------
----------------------------------------------------------
--
-- Rebuild the whole schema from scratch from the raw CSV tables.
--

DROP DATABASE IF EXISTS covid_pr_etl CASCADE;

CREATE DATABASE covid_pr_etl
LOCATION 's3://covid-19-puerto-rico-athena/';


----------------------------------------------------------
----------------------------------------------------------
--
-- The big core tables with disaggregated clean data.
--

--
-- The bitemporal daily bulletin cases table, with data
-- from the PRDoH daily PDF report
--
DROP TABLE IF EXISTS covid_pr_etl.bulletin_cases;
CREATE TABLE covid_pr_etl.bulletin_cases WITH (
    format = 'PARQUET',
    bucketed_by = ARRAY['bulletin_date'],
    bucket_count = 1
) AS
WITH cleaned AS (
    SELECT
        from_iso8601_date(bulletin_date) AS bulletin_date,
        from_iso8601_date(datum_date) AS datum_date,
        CAST(nullif(confirmed_cases, '') AS INTEGER) AS confirmed_cases,
        CAST(nullif(probable_cases, '') AS INTEGER) AS probable_cases,
        CAST(nullif(deaths, '') AS INTEGER) AS deaths
    FROM covid_pr_sources.bulletin_cases_csv
)
SELECT
    bulletin_date,
    datum_date,
	date_diff('day', datum_date, bulletin_date)
		AS age,
    confirmed_cases,
    sum(confirmed_cases) OVER (
        PARTITION BY bulletin_date
        ORDER BY datum_date
    ) AS cumulative_confirmed_cases,
    COALESCE(confirmed_cases, 0)
        - COALESCE(lag(confirmed_cases) OVER (
            PARTITION BY datum_date
            ORDER BY bulletin_date
        ), 0) AS delta_confirmed_cases,
    probable_cases,
    sum(probable_cases) OVER (
        PARTITION BY bulletin_date
        ORDER BY datum_date
    ) AS cumulative_probable_cases,
    COALESCE(probable_cases, 0)
        - COALESCE(lag(probable_cases) OVER (
            PARTITION BY datum_date
            ORDER BY bulletin_date
        ), 0) AS delta_probable_cases,
    deaths,
    sum(deaths) OVER (
        PARTITION BY bulletin_date
        ORDER BY datum_date
    ) AS cumulative_deaths,
    COALESCE(deaths, 0)
        - COALESCE(lag(deaths) OVER (
            PARTITION BY datum_date
            ORDER BY bulletin_date
        ), 0) AS delta_deaths
FROM cleaned;


--
-- HHS hospitals data set
--
DROP TABLE IF EXISTS covid_pr_etl.hhs_hospitals;
CREATE TABLE covid_pr_etl.hhs_hospitals WITH (
    format = 'PARQUET',
    bucketed_by = ARRAY['date'],
    bucket_count = 1
) AS
WITH max_timeseries_date AS (
	SELECT
		max(file_timestamp) AS max_file_timestamp,
		max(date) AS max_date
	FROM covid_hhs_sources.reported_hospital_utilization_timeseries_PR
)
SELECT hist.*
FROM covid_hhs_sources.reported_hospital_utilization_timeseries_PR hist
INNER JOIN max_timeseries_date
	ON file_timestamp = max_file_timestamp
UNION ALL
SELECT daily.*
FROM covid_hhs_sources.reported_hospital_utilization_PR daily
INNER JOIN max_timeseries_date
	ON date > max_date
ORDER BY date DESC;


--
-- Municipal vaccinations according to PRDoH
--
MSCK REPAIR TABLE covid_hhs_sources.vaccination_county_condensed_data_json;

DROP TABLE IF EXISTS covid_pr_etl.municipal_vaccinations;
CREATE TABLE covid_pr_etl.municipal_vaccinations WITH (
    format = 'PARQUET',
    bucketed_by = ARRAY['bulletin_date'],
    bucket_count = 1
) AS
SELECT
	local_date AS bulletin_date,
	municipio,
	population,
	total_dosis1,
	CAST(total_dosis1 AS DOUBLE)
		/ population
		AS total_dosis1_pct,
	total_dosis2,
	CAST(total_dosis2 AS DOUBLE)
		/ population
		AS total_dosis2_pct
FROM covid19datos_sources.vacunaciones_municipios_totales_daily vax
INNER JOIN covid_pr_sources.acs_2019_5y_municipal_race race
	ON vax.municipio = race.municipality
ORDER BY bulletin_date;


----------------------------------------------------------------------------------

--
-- Deaths according to Bioportal, which I don't think is as reliable
-- as the daily report.
--
MSCK REPAIR TABLE covid_pr_sources.deaths_parquet_v1;

CREATE TABLE covid_pr_etl.bioportal_deaths WITH (
    format = 'PARQUET',
    bucketed_by = ARRAY['downloaded_date'],
    bucket_count = 1
) AS
WITH first_clean AS (
	SELECT
		date(downloaded_date) AS downloaded_date,
	    CAST(from_iso8601_timestamp(downloadedAt) AS TIMESTAMP)
	        AS downloaded_at,
	    CAST(from_iso8601_timestamp(downloadedAt) AS DATE) - INTERVAL '1' DAY
	        AS bulletin_date,
	    date(from_iso8601_timestamp(nullif(deathDate, '')) AT TIME ZONE 'America/Puerto_Rico')
	        AS raw_death_date,
	    date(from_iso8601_timestamp(nullif(reportDate, '')) AT TIME ZONE 'America/Puerto_Rico')
	        AS report_date,
	    region,
	    sex,
	   	ageRange AS age_range
	FROM covid_pr_sources.deaths_parquet_v1
)
SELECT
	*,
	CASE
		WHEN raw_death_date < DATE '2020-01-01' AND month(raw_death_date) >= 3
		THEN from_iso8601_date(date_format(raw_death_date, '2020-%m-%d'))
		WHEN raw_death_date BETWEEN DATE '2020-01-01' AND DATE '2020-03-01'
		THEN date_add('year', 1, raw_death_date)
		ELSE raw_death_date
	END AS death_date
FROM first_clean
ORDER BY bulletin_date, death_date, report_date;

CREATE TABLE covid_pr_etl.bioportal_deaths_age_agg WITH (
    format = 'PARQUET',
    bucketed_by = ARRAY['downloaded_at'],
    bucket_count = 1
) AS
SELECT
	downloaded_at,
	bulletin_date,
	death_date,
   	age_range,
   	count(*) deaths,
   	sum(count(*)) OVER (
   		PARTITION BY downloaded_at, bulletin_date, age_range
   		ORDER BY death_date
   	) AS cumulative_deaths
FROM covid_pr_etl.bioportal_deaths
GROUP BY downloaded_at, bulletin_date, death_date, age_range
ORDER BY downloaded_at, bulletin_date, death_date, age_range;

CREATE TABLE covid_pr_etl.bioportal_deaths_agg WITH (
    format = 'PARQUET',
    bucketed_by = ARRAY['downloaded_at'],
    bucket_count = 1
) AS
SELECT
	downloaded_at,
	bulletin_date,
	death_date,
   	count(*) deaths,
   	sum(count(*)) OVER (
   		PARTITION BY downloaded_at, bulletin_date
   		ORDER BY death_date
   	) AS cumulative_deaths
FROM covid_pr_etl.bioportal_deaths
GROUP BY downloaded_at, bulletin_date, death_date
ORDER BY downloaded_at, bulletin_date, death_date;


--
-- The `orders/basic` row-per-test dataset from Bioportal.
--
MSCK REPAIR TABLE covid_pr_sources.orders_basic_parquet_v2;

CREATE TABLE covid_pr_etl.bioportal_orders_basic WITH (
    format = 'PARQUET',
    bucketed_by = ARRAY['downloaded_date'],
    bucket_count = 1
) AS
WITH downloads AS (
	SELECT
		max(downloadedAt) max_downloaded_at
	FROM covid_pr_sources.orders_basic_parquet_v2
), first_clean AS (
	SELECT
	    CAST(from_iso8601_timestamp(downloadedAt) AS TIMESTAMP)
	        AS downloaded_at,
	    CAST(from_iso8601_timestamp(nullif(collectedDate, '')) AS TIMESTAMP)
	    	AS raw_collected_at,
	    CAST(from_iso8601_timestamp(nullif(reportedDate, '')) AS TIMESTAMP)
	    	AS raw_reported_at,
	    CAST(from_iso8601_timestamp(resultCreatedAt) AS TIMESTAMP)
	    	AS result_created_at,
	    CAST(from_iso8601_timestamp(orderCreatedAt) AS TIMESTAMP)
	    	AS order_created_at,
	    date(from_iso8601_timestamp(downloadedAt) AT TIME ZONE 'America/Puerto_Rico')
	        AS downloaded_date,
	    date(from_iso8601_timestamp(resultCreatedAt) AT TIME ZONE 'America/Puerto_Rico')
	        AS received_date,
	    date(from_iso8601_timestamp(nullif(collectedDate, '')) AT TIME ZONE 'America/Puerto_Rico')
	        AS raw_collected_date,
	    date(from_iso8601_timestamp(nullif(reportedDate, '')) AT TIME ZONE 'America/Puerto_Rico')
	        AS raw_reported_date,
	    from_hex(replace(nullif(patientId, ''), '-')) AS patient_id,
	    nullif(ageRange, '') AS age_range,
	    nullif(region, '') AS region,
	    testType AS raw_test_type,
        CASE
            WHEN testType IN (
                'Molecular', 'MOLECULAR'
            ) THEN 'Molecular'
            WHEN testType IN (
                'Antigens', 'ANTIGENO'
            ) THEN 'Antígeno'
            WHEN testType IN (
                'Serological', 'Serological IgG Only', 'Total Antibodies', 'SEROLOGICAL'
            ) THEN 'Serológica'
            ELSE testType
        END AS test_type,
	    result,
	    COALESCE(result, '') LIKE '%Positive%' AS positive
	FROM covid_pr_sources.orders_basic_parquet_v2 tests
	INNER JOIN downloads
	    ON downloads.max_downloaded_at = tests.downloadedAt
)
SELECT
    *,
    CASE
	    WHEN test_type IN ('Molecular')
	    THEN CASE
	        -- Null out nonsense collected dates. As of 2021-04-15,
	        -- out of over 1.9M PCR records there were only 267 with
	        -- `raw_collected_date` earlier than March 1 2020 and
	        -- 2,658 with nulls, so we don't really lose much.
	        WHEN raw_collected_date >= DATE '2020-03-01'
	        THEN raw_collected_date
	        -- This was the original method I used to clean up null
	        -- `collected_date` values, but now only for very early
	        -- dates.  Suggested originally by @rafalab; he uses two
	        -- days as the value and says that's the average, but my
	        -- spot check said 2.8 days so I use that.
	        WHEN DATE '2020-03-13' <= raw_reported_date
	                AND raw_reported_date <= DATE '2020-07-01'
	        THEN date_add('day', -3, raw_reported_date)
	    END
	    WHEN test_type IN ('Antígeno')
	    -- As of 2021-04-15, out of 652k antigen test records,
	    -- over 32k have `raw_collected_date` > `raw_reported_date`,
	    -- generally off by one day but some by a handful.  A lot of
	    -- the `raw_collected_date` look handwritten and approximate
	    -- like `2021-02-03 11:25:00` (five minute increments, no
	    -- seconds) while the `raw_reported_date` ones look computer
	    -- generated (second precision values).  I'm going to assume
	    -- that whichever of the two dates is earlier is likelier to
	    -- be right.
	    THEN least(coalesce(raw_collected_date, DATE '9999-12-31'),
	               coalesce(raw_reported_date, DATE '9999-12-31'))
	    ELSE coalesce(raw_collected_date, raw_reported_date, received_date)
    END AS collected_date,
    CASE
	    WHEN test_type IN ('Molecular')
	    THEN CASE
	        WHEN raw_reported_date >= DATE '2020-03-13'
	        THEN raw_reported_date
	        ELSE received_date
	    END
	    WHEN test_type IN ('Antígeno')
	    THEN greatest(coalesce(raw_collected_date, DATE '0001-01-01'),
	                  coalesce(raw_reported_date, DATE '0001-01-01'))
	    ELSE coalesce(raw_reported_date, raw_collected_date, received_date)
    END AS reported_date
FROM first_clean;


----------------------------------------------------------
----------------------------------------------------------
--
-- # Encounters and followup analysis
--
-- This table takes all the antigen and PCR tests (no serology)
-- and does the following cleanup and enrichment:
--
-- 1. Eliminates duplicate tests for the same patient on the
--    same date. If any of the tests on one day is positive,
--    we classify the patient as a positive on that day.  We
--    call these "test encounters," a term used by the COVID
--    Tracking Project.
--
-- See: https://covidtracking.com/analysis-updates/test-positivity-in-the-us-is-a-mess
--
-- 2. Flags "followup" tests—tests such that the same patient
--    had a positive test no more than 90 days earlier. We use
--    a three month cutoff following the Council of State and
--    Territorial Epidemiologists (CSTE)'s 2020 Interim Case
--    Definition (Interim-20-ID-02, approved August 5, 2020),
--    which recommends this criterion for distinguishing new
--    cases from previous ones for the same patient.
--
-- See: https://wwwn.cdc.gov/nndss/conditions/coronavirus-disease-2019-covid-19/case-definition/2020/08/05/
--
CREATE TABLE covid_pr_etl.bioportal_encounters WITH (
    format = 'PARQUET',
    bucketed_by = ARRAY['downloaded_date'],
    bucket_count = 1
) AS
WITH downloads AS (
	SELECT
		max(downloaded_at) max_downloaded_at,
		max(downloaded_date) max_downloaded_date
	FROM covid_pr_etl.bioportal_orders_basic
)
SELECT
	cur.downloaded_at,
	cur.downloaded_date,
	cur.collected_date,
	cur.patient_id,
	max_by(cur.age_range, cur.received_date) AS age_range,
	max_by(cur.region, cur.received_date) AS region,
	min(cur.received_date) AS min_received_date,
	max(cur.received_date) AS max_received_date,
	-- True if and only if at least one specimen for that
	-- patient on that date came back positive, irrespective
	-- of the type of test.
	bool_or(cur.positive) positive,
	-- These two are true if and only if there is at least one
	-- specimen for that patient on that date was of the respective
	-- type, irrespective of positive and negative.
	bool_or(cur.test_type = 'Molecular') has_molecular,
	bool_or(cur.test_type = 'Antígeno') has_antigens,
	-- These two true are if and only if there is at least one
	-- specimen that is both of the respective type and came
	-- back positive.  Note that for example this means that
	-- `has_positive_antigens` is't synonymous with
	-- `positive AND has_antigens`, because that could be true 
	-- because the patient has a negative antigen and a positive
	-- molecular test on that date.
	bool_or(cur.test_type = 'Molecular' AND cur.positive)
	    AS has_positive_molecular,
	bool_or(cur.test_type = 'Antígeno' AND cur.positive)
	    AS has_positive_antigens,
    -- A followup test is any test—positive or negative—such
    -- that the same patient had a positive test in the 90
    -- days before. 
	COALESCE(bool_or(prev.collected_date >= date_add('day', -90, cur.collected_date)
			            AND prev.positive),
             FALSE)
		AS followup
FROM covid_pr_etl.bioportal_orders_basic cur
INNER JOIN downloads
    ON cur.downloaded_at = downloads.max_downloaded_at
    AND cur.downloaded_date = downloads.max_downloaded_date
LEFT OUTER JOIN covid_pr_etl.bioportal_orders_basic prev
	ON prev.test_type IN ('Molecular', 'Antígeno')
	AND prev.downloaded_at = cur.downloaded_at
	AND prev.downloaded_date = cur.downloaded_date
	AND prev.patient_id = cur.patient_id
	AND prev.collected_date < cur.collected_date
	AND DATE '2020-03-01' <= prev.collected_date
	AND prev.collected_date <= prev.received_date
	AND DATE '2020-03-01' <= prev.reported_date
	AND prev.reported_date <= prev.received_date
WHERE cur.test_type IN ('Molecular', 'Antígeno')
AND DATE '2020-03-01' <= cur.collected_date
AND cur.collected_date <= cur.received_date
AND DATE '2020-03-01' <= cur.reported_date
AND cur.reported_date <= cur.received_date
GROUP BY
	cur.downloaded_at,
	cur.downloaded_date,
	cur.collected_date,
	cur.patient_id;


--
-- Aggregates tables built off `bioportal_encounters`
--

CREATE TABLE covid_pr_etl.bioportal_encounters_cube WITH (
    format = 'PARQUET',
    bucketed_by = ARRAY['bulletin_date'],
    bucket_count = 1
) AS
WITH downloads AS (
	SELECT
		max(downloaded_at) max_downloaded_at,
		max(downloaded_date) max_downloaded_date
	FROM covid_pr_etl.bioportal_orders_basic
), bulletins AS (
	SELECT CAST(date_column AS DATE) AS bulletin_date
	FROM (
		VALUES (SEQUENCE(DATE '2020-04-24', DATE '2021-12-31', INTERVAL '1' DAY))
	) AS date_array (date_array)
	CROSS JOIN UNNEST(date_array) AS t2(date_column)
	INNER JOIN downloads
	    ON CAST(date_column AS DATE) < downloads.max_downloaded_date
), grouped AS (
    SELECT
        bulletins.bulletin_date,
        tests.collected_date,
        tests.age_range,
        count(*) AS encounters,
        -- A case is a test encounter that had a positive test and
        -- is not a followup to an earlier positive encounter.
        count(*) FILTER (
            WHERE tests.positive
            AND NOT tests.followup
        ) cases,
        -- An antigens case is a test encounter that had a positive antigens
        -- test and is not a followup to an earlier positive encounter.
        count(*) FILTER (
            WHERE tests.has_positive_antigens
            AND NOT tests.followup
        ) antigens_cases,
        -- A molecular case is a test encounter that had a positive PCR
        -- test, no positive antigen test, and is not a followup to an
        -- earlier positive encounter.
        count(*) FILTER (
            WHERE tests.has_positive_molecular
            AND NOT tests.has_positive_antigens
            AND NOT tests.followup
        ) molecular_cases,
        -- A rejected case is a non-followup encounter that had no
        -- positive tests and at least one of the tests is PCR.
        count(*) FILTER (
            WHERE tests.has_molecular
            AND NOT tests.followup
        ) rejections,
        -- Note that `has_antigens` and `has_molecular` don't
        -- have to add up to `encounters` because a person may
        -- get both test types the same day. Similar remarks
        -- apply to many of the sums below.
        count(*) FILTER (
            WHERE tests.has_antigens
        ) antigens,
        count(*) FILTER (
            WHERE tests.has_molecular
        ) molecular,
        -- These two are encounters where there was at least one 
        -- positive test of the respective type.  Note that for
        -- example `has_positive_antigens` isn't synonymos with
        -- `positive AND has_antigens`, because a patient could
        -- have a negative antigen and a positive PCR the same day.
        count(*) FILTER (
            WHERE tests.has_positive_antigens
        ) positive_antigens,
        count(*) FILTER (
            WHERE tests.has_positive_molecular
        ) positive_molecular,
        -- Non-followup test encounters where there was at least
        -- one molecular test.  These are, I claim, the most 
        -- appropriate for a positive rate calculation.
        count(*) FILTER (
            WHERE NOT tests.followup
            AND tests.has_molecular
        ) AS initial_molecular,
        -- Non-followup test encounters where there was at least
        -- one molecular test that came back positive.  These are,
        -- I claim, the most appropriate for a positive rate calculation.
        count(*) FILTER (
            WHERE NOT tests.followup
            AND tests.has_positive_molecular
        ) AS initial_positive_molecular
    FROM covid_pr_etl.bioportal_encounters tests
    INNER JOIN downloads
        ON tests.downloaded_at = downloads.max_downloaded_at
    INNER JOIN bulletins
        ON bulletins.bulletin_date < downloads.max_downloaded_date
        AND tests.min_received_date <= bulletins.bulletin_date
    GROUP BY
        bulletins.bulletin_date,
        tests.collected_date,
        tests.age_range
)
SELECT
    *,
    sum(encounters) OVER (
        PARTITION BY bulletin_date, age_range
        ORDER BY collected_date
    ) AS cumulative_encounters,
    sum(cases) OVER (
        PARTITION BY bulletin_date, age_range
        ORDER BY collected_date
    ) AS cumulative_cases,
    sum(rejections) OVER (
        PARTITION BY bulletin_date, age_range
        ORDER BY collected_date
    ) AS cumulative_rejections,
    sum(antigens) OVER (
        PARTITION BY bulletin_date, age_range
        ORDER BY collected_date
    ) AS cumulative_antigens,
    sum(molecular) OVER (
        PARTITION BY bulletin_date, age_range
        ORDER BY collected_date
    ) AS cumulative_molecular,
    sum(positive_antigens) OVER (
        PARTITION BY bulletin_date, age_range
        ORDER BY collected_date
    ) AS cumulative_positive_antigens,
    sum(positive_molecular) OVER (
        PARTITION BY bulletin_date, age_range
        ORDER BY collected_date
    ) AS cumulative_positive_molecular,
    sum(initial_molecular) OVER (
        PARTITION BY bulletin_date, age_range
        ORDER BY collected_date
    ) AS cumulative_initial_molecular,
    sum(antigens_cases) OVER (
        PARTITION BY bulletin_date, age_range
        ORDER BY collected_date
    ) AS cumulative_antigens_cases,
    sum(molecular_cases) OVER (
        PARTITION BY bulletin_date, age_range
        ORDER BY collected_date
    ) AS cumulative_molecular_cases,
    sum(initial_positive_molecular) OVER (
        PARTITION BY bulletin_date, age_range
        ORDER BY collected_date
    ) AS cumulative_initial_positive_molecular
FROM grouped
ORDER BY
	bulletin_date,
	collected_date,
	age_range;


CREATE TABLE covid_pr_etl.bioportal_encounters_agg WITH (
    format = 'PARQUET',
    bucketed_by = ARRAY['bulletin_date'],
    bucket_count = 1
) AS
SELECT
    bulletin_date,
	collected_date,
	date_diff('day', collected_date, bulletin_date) age,
	sum(encounters) encounters,
	sum(cases) cases,
	sum(rejections) rejections,
	sum(antigens) antigens,
	sum(molecular) molecular,
	sum(positive_antigens) positive_antigens,
	sum(positive_molecular) positive_molecular,
	sum(antigens_cases) antigens_cases,
	sum(molecular_cases) molecular_cases,
	sum(initial_molecular) initial_molecular,
	sum(initial_positive_molecular) initial_positive_molecular,
	sum(sum(encounters)) OVER (
	    PARTITION BY bulletin_date
	    ORDER BY collected_date
	) AS cumulative_encounters,
	sum(sum(cases)) OVER (
	    PARTITION BY bulletin_date
	    ORDER BY collected_date
	) AS cumulative_cases,
	sum(sum(rejections)) OVER (
	    PARTITION BY bulletin_date
	    ORDER BY collected_date
	) AS cumulative_rejections,
	sum(sum(antigens)) OVER (
	    PARTITION BY bulletin_date
	    ORDER BY collected_date
	) AS cumulative_antigens,
	sum(sum(molecular)) OVER (
	    PARTITION BY bulletin_date
	    ORDER BY collected_date
	) AS cumulative_molecular,
	sum(sum(positive_antigens)) OVER (
	    PARTITION BY bulletin_date
	    ORDER BY collected_date
	) AS cumulative_positive_antigens,
	sum(sum(positive_molecular)) OVER (
	    PARTITION BY bulletin_date
	    ORDER BY collected_date
	) AS cumulative_positive_molecular,
	sum(sum(antigens_cases)) OVER (
	    PARTITION BY bulletin_date
	    ORDER BY collected_date
	) AS cumulative_antigens_cases,
	sum(sum(molecular_cases)) OVER (
	    PARTITION BY bulletin_date
	    ORDER BY collected_date
	) AS cumulative_molecular_cases,
	sum(sum(initial_molecular)) OVER (
	    PARTITION BY bulletin_date
	    ORDER BY collected_date
	) AS cumulative_initial_molecular,
	sum(sum(initial_positive_molecular)) OVER (
	    PARTITION BY bulletin_date
	    ORDER BY collected_date
	) AS cumulative_initial_positive_molecular,
	sum(encounters) - lag(sum(encounters), 1, 0) OVER (
	    PARTITION BY collected_date
	    ORDER BY bulletin_date
	) AS delta_encounters,
	sum(cases) - lag(sum(cases), 1, 0) OVER (
	    PARTITION BY collected_date
	    ORDER BY bulletin_date
	) AS delta_cases,
	sum(rejections) - lag(sum(rejections), 1, 0) OVER (
	    PARTITION BY collected_date
	    ORDER BY bulletin_date
	) AS delta_rejections,
	sum(antigens) - lag(sum(antigens), 1, 0) OVER (
	    PARTITION BY collected_date
	    ORDER BY bulletin_date
	) AS delta_antigens,
	sum(molecular) - lag(sum(molecular), 1, 0) OVER (
	    PARTITION BY collected_date
	    ORDER BY bulletin_date
	) AS delta_molecular,
	sum(positive_antigens) - lag(sum(positive_antigens), 1, 0) OVER (
	    PARTITION BY collected_date
	    ORDER BY bulletin_date
	) AS delta_positive_antigens,
	sum(positive_molecular) - lag(sum(positive_molecular), 1, 0) OVER (
	    PARTITION BY collected_date
	    ORDER BY bulletin_date
	) AS delta_positive_molecular,
	sum(antigens_cases) - lag(sum(antigens_cases), 1, 0) OVER (
	    PARTITION BY collected_date
	    ORDER BY bulletin_date
	) AS delta_antigens_cases,
	sum(molecular_cases) - lag(sum(molecular_cases), 1, 0) OVER (
	    PARTITION BY collected_date
	    ORDER BY bulletin_date
	) AS delta_molecular_cases,
	sum(initial_molecular) - lag(sum(initial_molecular), 1, 0) OVER (
	    PARTITION BY collected_date
	    ORDER BY bulletin_date
	) AS delta_initial_molecular,
	sum(initial_positive_molecular) - lag(sum(initial_positive_molecular), 1, 0) OVER (
	    PARTITION BY collected_date
	    ORDER BY bulletin_date
	) AS delta_initial_positive_molecular
FROM covid_pr_etl.bioportal_encounters_cube
GROUP BY
	bulletin_date,
	collected_date;


--
-- A case curve from Bioportal data. This doesn't agree with the
-- official reports' cases curve for a few reasons:
--
-- 1. The deduplication in Bioportal's `patientId` field doesn't
--    work the same as the official bulletin, and in fact gives
--    very different results;
-- 2. Bioportal has fresher data than the official bulletin,
--    routinely by 2-3 days;
-- 3. This curve strives to use all data that Bioportal provides,
--    not just molecular test results; we will definitely count
--    antigen positives toward cases, and [TODO] count serological
--    tests toward adjudicating the earliest collected_date for
--    a case if there is molecular confirmation soon thereafter.
--
CREATE OR REPLACE VIEW covid_pr_etl.bioportal_curve AS
SELECT
	bulletin_date,
	collected_date,
	cases,
    sum(cases) OVER (
		PARTITION BY bulletin_date
		ORDER BY collected_date
	) AS cumulative_cases,
	cases - coalesce(lag(cases) OVER (
		PARTITION BY collected_date
		ORDER BY bulletin_date
	), 0) AS delta_cases
FROM covid_pr_etl.bioportal_encounters_agg
ORDER BY bulletin_date DESC, collected_date DESC;

--
-- A case curve by age curve with Census ACS populations baked in
--
CREATE TABLE covid_pr_etl.bioportal_acs_age_curve WITH (
    format = 'PARQUET',
    bucketed_by = ARRAY['bulletin_date'],
    bucket_count = 1
) AS
SELECT
	encounters.bulletin_date,
	collected_date,
	age_dim.age_gte,
	age_dim.age_lt,
	age_dim.population,
<<<<<<< HEAD
	sum(encounters) encounters,
	sum(cases) cases,
	sum(rejections) rejections,
	sum(antigens) antigens,
	sum(molecular) molecular,
	sum(positive_antigens) positive_antigens,
	sum(positive_molecular) positive_molecular,
	sum(initial_molecular) initial_molecular,
	sum(initial_positive_molecular) initial_positive_molecular
=======
	sum(cases) AS cases,
	COALESCE(sum(deaths), 0) AS deaths
>>>>>>> 4fa2ab6b
FROM covid_pr_etl.bioportal_encounters_cube encounters
LEFT OUTER JOIN covid_pr_etl.bioportal_deaths_age_agg deaths
    ON deaths.bulletin_date = encounters.bulletin_date
    AND deaths.death_date = encounters.collected_date
    AND deaths.age_range = encounters.age_range
INNER JOIN covid_pr_sources.bioportal_age_ranges bio
	ON bio.age_range = encounters.age_range
INNER JOIN covid_pr_sources.acs_2019_1y_age_ranges age_dim
	ON age_dim.age_gte <= bio.age_gte
	AND bio.age_gte < COALESCE(age_dim.age_lt, 9999)
WHERE collected_date >= DATE '2020-03-13'
GROUP BY
	encounters.bulletin_date,
	collected_date,
	age_dim.age_gte,
	age_dim.age_lt,
	age_dim.population
ORDER BY
	bulletin_date,
	collected_date,
	age_dim.age_gte;


----------------------------------------------------------
----------------------------------------------------------
--
-- # Specimens analysis
--
-- These perform fairly straightforward aggregation of
-- Bioportal data, without deduplicating test specimens
-- taken during the same test encounter.  For a definition
-- of "specimen" vs. "encounter" see:
--
-- * https://covidtracking.com/analysis-updates/test-positivity-in-the-us-is-a-mess
--

--
-- Counts of tests from Bioportal, classified along four
-- time axes:
--
-- * `bulletin_date`, which is the data as-of date (that
--   allows us to "rewind" data to earlier state);
--
-- * `collected_date`, which is when test samples were taken
--
-- * `reported_date`, which is when the laboratory knew the
--   test result (but generally earlier than it communicated
--   it to PRDoH).
--
-- * `received_date`, which is when Bioportal says they received
--   the actual test result.
--
-- Yes, I know the name says "tritemporal" and now it's four
-- time axes.  Not gonna rename it right now.
--
CREATE TABLE covid_pr_etl.bioportal_tritemporal_counts WITH (
    format = 'PARQUET',
    bucketed_by = ARRAY['bulletin_date'],
    bucket_count = 1
) AS
WITH downloads AS (
	SELECT
		max(downloaded_at) max_downloaded_at,
		max(downloaded_date) max_downloaded_date
	FROM covid_pr_etl.bioportal_orders_basic
), bulletins AS (
	SELECT CAST(date_column AS DATE) AS bulletin_date
	FROM (
		VALUES (SEQUENCE(DATE '2020-04-24', DATE '2021-12-31', INTERVAL '1' DAY))
	) AS date_array (date_array)
	CROSS JOIN UNNEST(date_array) AS t2(date_column)
	INNER JOIN downloads
	    ON CAST(date_column AS DATE) < downloads.max_downloaded_date
)
SELECT
	test_type,
	bulletins.bulletin_date,
	reported_date,
	collected_date,
	received_date,
	count(*) tests,
	count(*) FILTER (WHERE positive)
		AS positive_tests
FROM covid_pr_etl.bioportal_orders_basic tests
INNER JOIN downloads
	ON tests.downloaded_at = downloads.max_downloaded_at
INNER JOIN bulletins
	ON bulletins.bulletin_date < downloads.max_downloaded_date
	AND tests.received_date <= bulletins.bulletin_date
AND DATE '2020-03-01' <= collected_date
AND collected_date <= received_date
AND DATE '2020-03-01' <= reported_date
AND reported_date <= received_date
GROUP BY test_type, bulletins.bulletin_date, collected_date, reported_date, received_date;


--
-- Same data as `bioportal_tritemporal_counts`, but enriched with
-- daily data changes (how many tests were reported from one
-- `bulletin_date` to the next).
--
CREATE TABLE covid_pr_etl.bioportal_tritemporal_deltas WITH (
    format = 'PARQUET',
    bucketed_by = ARRAY['bulletin_date'],
    bucket_count = 1
) AS
SELECT
	test_type,
	bulletin_date,
	received_date,
	reported_date,
	collected_date,
	tests,
	tests - COALESCE(lag(tests) OVER (
        PARTITION BY test_type, collected_date, reported_date, received_date
	    ORDER BY bulletin_date
    ), 0) AS delta_tests,
	positive_tests,
	positive_tests - COALESCE(lag(positive_tests) OVER (
        PARTITION BY test_type, collected_date, reported_date, received_date
	    ORDER BY bulletin_date
    ), 0) AS delta_positive_tests
FROM covid_pr_etl.bioportal_tritemporal_counts
WHERE collected_date <= bulletin_date
AND reported_date <= bulletin_date;


--
-- Same data as `bioportal_tritemporal_deltas`, but aggregated
-- to `collected_date` (i.e., removes `reported_date` and
-- `received_date`).
--
CREATE TABLE covid_pr_etl.bioportal_collected_agg WITH (
    format = 'PARQUET',
    bucketed_by = ARRAY['bulletin_date'],
    bucket_count = 1
) AS
SELECT
	test_type,
	bulletin_date,
	collected_date,
	date_diff('day', collected_date, bulletin_date)
		AS collected_age,
	sum(tests) AS tests,
	sum(sum(tests)) OVER (
        PARTITION BY test_type, bulletin_date
        ORDER BY collected_date
    ) AS cumulative_tests,
	sum(delta_tests) AS delta_tests,
	sum(positive_tests) AS positive_tests,
	sum(sum(positive_tests)) OVER (
        PARTITION BY test_type, bulletin_date
        ORDER BY collected_date
    ) AS cumulative_positives,
	sum(delta_positive_tests) AS delta_positive_tests
FROM covid_pr_etl.bioportal_tritemporal_deltas
GROUP BY test_type, bulletin_date, collected_date;


--
-- Same data as `bioportal_tritemporal_deltas`, but aggregated
-- to `reported_date`.
--
CREATE TABLE covid_pr_etl.bioportal_reported_agg WITH (
    format = 'PARQUET',
    bucketed_by = ARRAY['bulletin_date'],
    bucket_count = 1
) AS
SELECT
	test_type,
	bulletin_date,
	reported_date,
	date_diff('day', reported_date, bulletin_date)
		AS reported_age,
	sum(tests) AS tests,
	sum(sum(tests)) OVER (
        PARTITION BY test_type, bulletin_date
        ORDER BY reported_date
    ) AS cumulative_tests,
	sum(delta_tests) AS delta_tests,
	sum(positive_tests) AS positive_tests,
	sum(sum(positive_tests)) OVER (
        PARTITION BY test_type, bulletin_date
        ORDER BY reported_date
    ) AS cumulative_positives,
	sum(delta_positive_tests) AS delta_positive_tests
FROM covid_pr_etl.bioportal_tritemporal_deltas
GROUP BY test_type, bulletin_date, reported_date;


--
-- Same data as `bioportal_tritemporal_deltas`, but aggregated
-- to `received_date`.
--
CREATE TABLE covid_pr_etl.bioportal_received_agg WITH (
    format = 'PARQUET',
    bucketed_by = ARRAY['bulletin_date'],
    bucket_count = 1
) AS
SELECT
	test_type,
	bulletin_date,
	received_date,
	date_diff('day', received_date, bulletin_date)
		AS reported_age,
	sum(tests) AS tests,
	sum(sum(tests)) OVER (
        PARTITION BY test_type, bulletin_date
        ORDER BY received_date
    ) AS cumulative_tests,
	sum(delta_tests) AS delta_tests,
	sum(positive_tests) AS positive_tests,
	sum(sum(positive_tests)) OVER (
        PARTITION BY test_type, bulletin_date
        ORDER BY received_date
    ) AS cumulative_positives,
	sum(delta_positive_tests) AS delta_positive_tests
FROM covid_pr_etl.bioportal_tritemporal_deltas
GROUP BY test_type, bulletin_date, received_date;



----------------------------------------------------------
----------------------------------------------------------
--
-- Views to serve the dashboard.
--

CREATE OR REPLACE VIEW covid_pr_etl.new_daily_cases AS
SELECT
    encounters.bulletin_date,
	encounters.collected_date AS datum_date,
    encounters.rejections,
	nullif(coalesce(bul.confirmed_cases, 0)
    	    + coalesce(bul.probable_cases, 0), 0)
	    AS official,
	encounters.cases AS bioportal,
	bul.deaths AS deaths,
	hosp.previous_day_admission_adult_covid_confirmed
		+ hosp.previous_day_admission_adult_covid_suspected
		+ hosp.previous_day_admission_pediatric_covid_confirmed
		+ hosp.previous_day_admission_pediatric_covid_suspected
		AS hospital_admissions
FROM covid_pr_etl.bioportal_encounters_agg encounters
LEFT OUTER JOIN covid_pr_etl.bulletin_cases bul
	ON bul.bulletin_date = encounters.bulletin_date
	AND bul.datum_date = encounters.collected_date
LEFT OUTER JOIN covid_pr_etl.hhs_hospitals hosp
	ON encounters.collected_date = hosp.date
	AND hosp.date >= DATE '2020-07-28'
ORDER BY encounters.bulletin_date DESC, encounters.collected_date DESC;


CREATE OR REPLACE VIEW covid_pr_etl.molecular_tests_vs_confirmed_cases AS
SELECT
	tests.bulletin_date,
	collected_date,
	cumulative_tests,
	cumulative_confirmed_cases
	    AS cumulative_cases
FROM covid_pr_etl.bioportal_collected_agg tests
INNER JOIN covid_pr_etl.bulletin_cases cases
	ON cases.bulletin_date = tests.bulletin_date
	AND cases.datum_date = tests.collected_date
WHERE tests.bulletin_date > DATE '2020-04-24'
AND test_type = 'Molecular'
ORDER BY tests.bulletin_date DESC, tests.collected_date DESC;


CREATE OR REPLACE VIEW covid_pr_etl.new_daily_tests AS
SELECT
    'Fecha de muestra' AS date_type,
    test_type,
    bulletin_date,
    collected_date AS date,
    tests
FROM covid_pr_etl.bioportal_collected_agg
UNION
SELECT
    'Fecha de reporte' AS date_type,
    test_type,
    bulletin_date,
    reported_date AS date,
    tests
FROM covid_pr_etl.bioportal_reported_agg
ORDER BY bulletin_date DESC, date DESC, test_type, date_type;


--
-- We call this the "naïve" positive rates chart because it uses the
-- simpler, more common metrics that don't account for followup test
-- load.
--
CREATE OR REPLACE VIEW covid_pr_etl.naive_positive_rates AS
SELECT
	bioportal.test_type,
	bioportal.bulletin_date,
	collected_date,
	bioportal.tests,
	bioportal.positive_tests AS positives,
	CASE bioportal.test_type
		WHEN 'Molecular'
		THEN cases.confirmed_cases
	END AS cases
FROM covid_pr_etl.bioportal_collected_agg bioportal
INNER JOIN covid_pr_etl.bulletin_cases cases
	ON cases.bulletin_date = bioportal.bulletin_date
	AND cases.datum_date = bioportal.collected_date
WHERE bioportal.test_type IN ('Molecular', 'Antígeno')
AND bioportal.bulletin_date > DATE '2020-04-24'
AND (
    -- Don't report on antigens earlier than Oct. 24 when
    -- it started in earnest.
	bioportal.test_type != 'Antígeno'
		OR bioportal.collected_date >= DATE '2020-10-24'
)
ORDER BY test_type, bulletin_date DESC, collected_date DESC;


--
-- This is our more sophisticated "positive rate" analysis, which we
-- prefer to call the confirmed vs. rejected cases rate.  The key idea
-- is we don't count followup tests, i.e. test administered to patients
-- that had a positive result in the past three months.
--
CREATE OR REPLACE VIEW covid_pr_etl.confirmed_vs_rejected AS
SELECT
	bulletin_date,
	collected_date,
	initial_positive_molecular AS novels,
	rejections
FROM covid_pr_etl.bioportal_encounters_agg
WHERE bulletin_date > DATE '2020-04-24'
ORDER BY bulletin_date DESC, collected_date DESC;


CREATE OR REPLACE VIEW covid_pr_etl.molecular_lateness_tiers AS
SELECT
	bulletin_date,
	ranges.tier,
	ranges.lo AS tier_order,
	COALESCE(sum(delta_tests) FILTER (
		WHERE delta_tests > 0
	), 0) AS count,
	COALESCE(sum(delta_positive_tests) FILTER (
		WHERE delta_positive_tests > 0
	), 0) AS positive
FROM covid_pr_etl.bioportal_collected_agg
INNER JOIN (VALUES (0, 3, '0-3'),
                   (4, 7, '4-7'),
                   (8, 14, '8-14'),
                   (14, NULL, '> 14')) AS ranges (lo, hi, tier)
	ON ranges.lo <= collected_age
	AND collected_age <= COALESCE(ranges.hi, 2147483647)
WHERE test_type = 'Molecular'
AND bulletin_date >= DATE '2020-07-18'
GROUP BY bulletin_date, ranges.lo, ranges.hi, ranges.tier
ORDER BY bulletin_date DESC, ranges.lo ASC;


CREATE OR REPLACE VIEW covid_pr_etl.recent_daily_cases AS
SELECT
    encounters.bulletin_date,
	encounters.collected_date AS datum_date,
	encounters.encounters AS tests,
    sum(encounters.encounters) OVER (
    	PARTITION BY encounters.bulletin_date
    	ORDER BY encounters.collected_date
    ) cumulative_tests,
	encounters.molecular AS pcr,
    sum(encounters.molecular) OVER (
    	PARTITION BY encounters.bulletin_date
    	ORDER BY encounters.collected_date
    ) cumulative_pcr,
	encounters.antigens AS antigens,
    sum(encounters.antigens) OVER (
    	PARTITION BY encounters.bulletin_date
    	ORDER BY encounters.collected_date
    ) cumulative_antigens,
	encounters.cases,
    sum(encounters.cases) OVER (
    	PARTITION BY encounters.bulletin_date
    	ORDER BY encounters.collected_date
    ) cumulative_cases,
	hosp.previous_day_admission_adult_covid_confirmed
		+ hosp.previous_day_admission_adult_covid_suspected
		+ hosp.previous_day_admission_pediatric_covid_confirmed
		+ hosp.previous_day_admission_pediatric_covid_suspected
		AS admissions,
	sum(hosp.previous_day_admission_adult_covid_confirmed
		+ hosp.previous_day_admission_adult_covid_suspected
		+ hosp.previous_day_admission_pediatric_covid_confirmed
		+ hosp.previous_day_admission_pediatric_covid_suspected) OVER (
    	PARTITION BY encounters.bulletin_date
    	ORDER BY encounters.collected_date
    ) AS cumulative_admissions,
    hosp.inpatient_beds_used_covid,
	bul.deaths AS deaths,
    sum(bul.deaths) OVER (
    	PARTITION BY encounters.bulletin_date
    	ORDER BY encounters.collected_date
    ) cumulative_deaths
FROM covid_pr_etl.bioportal_encounters_agg encounters
LEFT OUTER JOIN covid_pr_etl.bulletin_cases bul
	ON bul.bulletin_date = encounters.bulletin_date
	AND bul.datum_date = encounters.collected_date
LEFT OUTER JOIN covid_pr_etl.hhs_hospitals hosp
	ON encounters.collected_date = hosp.date
	AND hosp.date >= DATE '2020-07-28'
-- We want 42 days of data, so we fetch 56 because we need to
-- calculate a 14-day average 42 days ago:
WHERE encounters.collected_date >= date_add('day', -56, encounters.bulletin_date)
ORDER BY encounters.bulletin_date DESC, encounters.collected_date DESC;


--
-- Lagged case fatality rate, comparing 14-day average of deaths
-- with 14-day average of cases 14 days earlier.
--
CREATE OR REPLACE VIEW covid_pr_etl.lagged_cfr AS
WITH deaths AS (
	SELECT
		bulletin_date,
		datum_date,
		deaths,
		sum(deaths) OVER (
			PARTITION BY bulletin_date
			ORDER BY datum_date
		) AS cumulative_deaths
	FROM covid_pr_etl.bulletin_cases
)
SELECT
	cases.bulletin_date,
	cases.collected_date,
	deaths.datum_date death_date,
	(deaths.cumulative_deaths
		- lag(deaths.cumulative_deaths, 14) OVER (
			PARTITION BY deaths.bulletin_date
			ORDER BY deaths.datum_date
		)) / 14.0
		AS smoothed_deaths,
	(cases.cumulative_cases
		- lag(cases.cumulative_cases, 14) OVER (
			PARTITION BY cases.bulletin_date
			ORDER BY cases.collected_date
		)) / 14.0
		AS smoothed_cases,
	CAST(deaths.cumulative_deaths
		- lag(deaths.cumulative_deaths, 14) OVER (
			PARTITION BY deaths.bulletin_date
			ORDER BY deaths.datum_date
		) AS DOUBLE PRECISION)
		/ (cases.cumulative_cases
			- lag(cases.cumulative_cases, 14) OVER (
				PARTITION BY cases.bulletin_date
				ORDER BY cases.collected_date
			)) AS lagged_cfr
FROM covid_pr_etl.bioportal_curve cases
INNER JOIN deaths
	ON cases.bulletin_date = deaths.bulletin_date
	AND deaths.datum_date = date_add('day', 14, cases.collected_date)
ORDER BY cases.bulletin_date DESC, cases.collected_date DESC;


--
-- COVID-19 hospitalization and ICU occupancy, using HHS data
-- for recent dates, backfilling bad older HHS data with
-- COVID Tracking Project.
--
CREATE OR REPLACE VIEW covid_pr_etl.hospitalizations AS
WITH cutoff AS (
	SELECT DATE '2020-12-07' AS cutoff
)
SELECT
	date,
	hospitalized_currently,
	in_icu_currently
FROM covid_hhs_sources.covid_tracking_hospitalizations
INNER JOIN cutoff
	ON date < cutoff
UNION ALL
SELECT
	date,
	inpatient_beds_used_covid
		AS hospitalized_currently,
	staffed_icu_adult_patients_confirmed_and_suspected_covid
		AS in_icu_currently
FROM covid_pr_etl.hhs_hospitals
INNER JOIN cutoff
	-- Older HHS data is kinda messed up
	ON date >= cutoff
ORDER BY date DESC;


--
-- Hospital bed availabilty and ICU occupancy, using PRDoH data
--
CREATE OR REPLACE VIEW covid_pr_etl.prdoh_hospitalizations AS
SELECT
	fe_hospitalario date,
	'Adultos' age,
	'Camas' resource,
	camas_adultos_total total,
	camas_adultos_covid covid,
	camas_adultos_nocovid nocovid,
	camas_adultos_disp disp
FROM covid19datos_sources.hospitales_daily
UNION ALL
SELECT
	fe_hospitalario date,
	'Adultos' age,
	'UCI' resource,
	camas_icu_total total,
	camas_icu_covid covid,
	camas_icu_nocovid nocovid,
	camas_icu_disp disp
FROM covid19datos_sources.hospitales_daily
UNION ALL
SELECT
	fe_hospitalario date,
	'Pediátricos' age,
	'Camas' resource,
	camas_ped_total total,
	camas_ped_covid covid,
	camas_ped_nocovid nocovid,
	camas_ped_disp disp
FROM covid19datos_sources.hospitales_daily
UNION ALL
SELECT
	fe_hospitalario date,
	'Pediátricos' age,
	'UCI' resource,
	camas_picu_total total,
	camas_picu_covid covid,
	camas_picu_nocovid nocovid,
	camas_picu_disp disp
FROM covid19datos_sources.hospitales_daily
ORDER BY date DESC, age, resource;


--
-- Cases by age group, both as raw numbers and by million population.
-- And when I say million population, I mean using Census Bureau
-- estimate of the population size for that age group.
--
CREATE OR REPLACE VIEW covid_pr_etl.cases_by_age_5y AS
SELECT
	bulletin_date,
	collected_date,
	population,
	age_gte AS youngest,
	age_lt - 1 AS oldest,
	cases,
	1e6 * cases / population
		AS cases_1m,
<<<<<<< HEAD
    encounters,
    initial_positive_molecular AS novels,
	rejections
=======
	deaths,
	1e6 * deaths / population
		AS deaths_1m
>>>>>>> 4fa2ab6b
FROM covid_pr_etl.bioportal_acs_age_curve
ORDER BY
	bulletin_date DESC,
	collected_date DESC,
<<<<<<< HEAD
	youngest;
=======
	youngest;


--
-- Encounters-based test and case lag.
--
CREATE OR REPLACE VIEW covid_pr_etl.encounter_lag AS
SELECT
	bulletin_date,
	min(age) age_gte,
	max(age) + 1 age_lt,
	sum(delta_encounters) delta_encounters,
	sum(delta_cases) delta_cases,
	sum(delta_antigens) delta_antigens,
	sum(delta_antigens_cases) delta_antigens_cases,
	sum(delta_molecular) delta_molecular,
	sum(delta_molecular_cases) delta_molecular_cases
FROM covid_pr_etl.bioportal_encounters_agg
WHERE age <= 20
GROUP BY
	bulletin_date,
	CASE
		WHEN 0 <= age AND age < 3 THEN age
		WHEN 3 <= age AND age < 7 THEN 3
		WHEN 7 <= age AND age < 14 THEN 14
		WHEN 14 <= age AND age < 21 THEN 21
	END
ORDER BY bulletin_date DESC, age_lt;
>>>>>>> 4fa2ab6b
<|MERGE_RESOLUTION|>--- conflicted
+++ resolved
@@ -464,6 +464,7 @@
         -- positive tests and at least one of the tests is PCR.
         count(*) FILTER (
             WHERE tests.has_molecular
+            AND NOT tests.positive
             AND NOT tests.followup
         ) rejections,
         -- Note that `has_antigens` and `has_molecular` don't
@@ -724,7 +725,6 @@
 	age_dim.age_gte,
 	age_dim.age_lt,
 	age_dim.population,
-<<<<<<< HEAD
 	sum(encounters) encounters,
 	sum(cases) cases,
 	sum(rejections) rejections,
@@ -733,11 +733,8 @@
 	sum(positive_antigens) positive_antigens,
 	sum(positive_molecular) positive_molecular,
 	sum(initial_molecular) initial_molecular,
-	sum(initial_positive_molecular) initial_positive_molecular
-=======
-	sum(cases) AS cases,
+	sum(initial_positive_molecular) initial_positive_molecular,
 	COALESCE(sum(deaths), 0) AS deaths
->>>>>>> 4fa2ab6b
 FROM covid_pr_etl.bioportal_encounters_cube encounters
 LEFT OUTER JOIN covid_pr_etl.bioportal_deaths_age_agg deaths
     ON deaths.bulletin_date = encounters.bulletin_date
@@ -1293,22 +1290,16 @@
 	cases,
 	1e6 * cases / population
 		AS cases_1m,
-<<<<<<< HEAD
     encounters,
     initial_positive_molecular AS novels,
-	rejections
-=======
+	rejections,
 	deaths,
 	1e6 * deaths / population
 		AS deaths_1m
->>>>>>> 4fa2ab6b
 FROM covid_pr_etl.bioportal_acs_age_curve
 ORDER BY
 	bulletin_date DESC,
 	collected_date DESC,
-<<<<<<< HEAD
-	youngest;
-=======
 	youngest;
 
 
@@ -1336,5 +1327,4 @@
 		WHEN 7 <= age AND age < 14 THEN 14
 		WHEN 14 <= age AND age < 21 THEN 21
 	END
-ORDER BY bulletin_date DESC, age_lt;
->>>>>>> 4fa2ab6b
+ORDER BY bulletin_date DESC, age_lt;