name: Downloader Docker image

on:
  workflow_dispatch:

  push:
    branches:
      - 'master'
      - 'json2jsonl'
    paths:
      - '.github/workflows/BUILD_DOWNLOADER_IMAGE.yml'
      - 'downloader/**'

jobs:
  deploy:
    name: Deploy
    runs-on: ubuntu-latest

    steps:
    - name: Checkout
      uses: actions/checkout@v2

    - name: Configure AWS credentials
      uses: aws-actions/configure-aws-credentials@v1
      with:
        aws-access-key-id: ${{ secrets.AWS_ACCESS_KEY_ID }}
        aws-secret-access-key: ${{ secrets.AWS_SECRET_ACCESS_KEY }}
        aws-region: us-west-2

    - name: Login to Amazon ECR
      id: login-ecr
      uses: aws-actions/amazon-ecr-login@v1

    - name: Build, tag, and push the image to Amazon ECR
      id: build-image
      env:
        ECR_REGISTRY: ${{ steps.login-ecr.outputs.registry }}
        ECR_REPOSITORY: covid-19-puerto-rico-downloader
<<<<<<< HEAD
        IMAGE_TAG: ${{ github.ref_name }}
=======
        IMAGE_TAG: latest
>>>>>>> 30cd0a11
      run: |
        # Build a docker container and push it to ECR
        cd downloader/
        docker build -t $ECR_REGISTRY/$ECR_REPOSITORY:$IMAGE_TAG .
        echo "Pushing image to ECR..."
        docker push $ECR_REGISTRY/$ECR_REPOSITORY:$IMAGE_TAG
        echo "::set-output name=image::$ECR_REGISTRY/$ECR_REPOSITORY:$IMAGE_TAG"<|MERGE_RESOLUTION|>--- conflicted
+++ resolved
@@ -6,7 +6,6 @@
   push:
     branches:
       - 'master'
-      - 'json2jsonl'
     paths:
       - '.github/workflows/BUILD_DOWNLOADER_IMAGE.yml'
       - 'downloader/**'
@@ -36,11 +35,7 @@
       env:
         ECR_REGISTRY: ${{ steps.login-ecr.outputs.registry }}
         ECR_REPOSITORY: covid-19-puerto-rico-downloader
-<<<<<<< HEAD
-        IMAGE_TAG: ${{ github.ref_name }}
-=======
         IMAGE_TAG: latest
->>>>>>> 30cd0a11
       run: |
         # Build a docker container and push it to ECR
         cd downloader/
