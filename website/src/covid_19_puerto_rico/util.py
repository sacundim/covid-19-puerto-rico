--- conflicted
+++ resolved
@@ -7,12 +7,8 @@
 import json
 import logging
 from math import log10, floor
-<<<<<<< HEAD
-import pandas as pd
-=======
 import os
 import pathlib
->>>>>>> 6adca77e
 import platform
 import polars as pl
 import pyathena
@@ -53,6 +49,12 @@
     return [min(mid, (mid + lo) / (1.0 + scale)),
             max(mid, (mid + hi) / (1.0 + scale))]
 
+def describe_frame(df):
+    """Because df.info() prints instead of returning a string."""
+    buf = io.StringIO()
+    df.info(buf=buf)
+    return buf.getvalue()
+
 def altair_date_expr(date):
     return alt.expr.toDate(f'{date.isoformat()}T00:00:00')
 
@@ -91,7 +93,17 @@
                 uname.system, uname.machine, uname.version)
 
 
-<<<<<<< HEAD
+def empty_directory(target_dir_name):
+    """Clear out all the contents of the given directory, but don't delete the directory itself"""
+    target_dir = pathlib.Path(target_dir_name)
+    if target_dir.exists():
+        for dirpath, dirnames, filenames in os.walk(target_dir, topdown=False):
+            for dirname in dirnames:
+                os.rmdir(os.path.join(dirpath, dirname))
+            for filename in filenames:
+                os.unlink(os.path.join(dirpath, filename))
+
+
 ##########################################################
 ##########################################################
 ##
@@ -114,14 +126,3 @@
 
 def describe_frame(df):
     return str(df)
-=======
-def empty_directory(target_dir_name):
-    """Clear out all the contents of the given directory, but don't delete the directory itself"""
-    target_dir = pathlib.Path(target_dir_name)
-    if target_dir.exists():
-        for dirpath, dirnames, filenames in os.walk(target_dir, topdown=False):
-            for dirname in dirnames:
-                os.rmdir(os.path.join(dirpath, dirname))
-            for filename in filenames:
-                os.unlink(os.path.join(dirpath, filename))
->>>>>>> 6adca77e
