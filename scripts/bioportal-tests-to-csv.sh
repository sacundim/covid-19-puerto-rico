--- conflicted
+++ resolved
@@ -1,10 +1,7 @@
 #!/usr/bin/env bash
 
 set -e
-<<<<<<< HEAD
-=======
 set -o pipefail
->>>>>>> f639eab2
 
 downloadedAt="${1:?"No downloadedAt argument given"}"
 file="${2:?"No argument file given"}"
