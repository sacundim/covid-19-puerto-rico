import altair as alt
import argparse
import datetime
import logging
import sqlalchemy
import sqlalchemy.sql as sql
import sqlalchemy.sql.functions as sqlfn

from . import charts
from . import molecular
from . import util
from . import website

def process_arguments():
    parser = argparse.ArgumentParser(description='Generate Puerto Rico COVID-19 charts')
    parser.add_argument('--config-file', type=str, required=True,
                        help='TOML config file (for DB credentials and such')
    parser.add_argument('--assets-dir', type=str, required=True,
                        help='Static website assets directory')
    parser.add_argument('--output-dir', type=str, required=True,
                        help='Directory into which to place output')
    parser.add_argument('--bulletin-date', type=datetime.date.fromisoformat,
                        help='Bulletin date to generate charts for. Default: most recent in DB.')
    parser.add_argument('--earliest-date', type=datetime.date.fromisoformat,
                        default=datetime.date(2020, 10, 1),
                        help='Earliest date to generate website for. Has a sensible built-in default.')
    parser.add_argument('--no-svg', action='store_false', dest='svg',
                        help="Switch turn off the svg files (which is a bit slow)")
    parser.add_argument('--no-website', action='store_false', dest='website',
                        help="Switch to turn off website generation (which is a bit slow)")
    return parser.parse_args()

def main():
    global_configuration()
    args = process_arguments()
    logging.info("output-dir is %s", args.output_dir)

    postgres = util.create_postgres_engine(args)
    athena = util.create_athena_engine(args)
    bulletin_date = compute_bulletin_date(args, postgres)
    logging.info('Using bulletin date of %s', bulletin_date)

    if args.svg:
        output_formats = frozenset(['json', 'svg'])
    else:
        output_formats = frozenset(['json'])

    targets = [
#        molecular.MunicipalSPLOM(athena, args.output_dir, output_formats),
<<<<<<< HEAD
        molecular.AgeGroups(athena, args.output_dir, output_formats),
=======
#        molecular.MunicipalTestingScatter(athena, args.output_dir, output_formats),
        molecular.EncounterLag(athena, args.output_dir, output_formats),
        molecular.RecentHospitalizations(athena, args.output_dir, output_formats),
>>>>>>> 4fa2ab6b
        charts.ICUsByRegion(postgres, args.output_dir, output_formats),
        charts.ICUsByHospital(postgres, args.output_dir, output_formats),
        molecular.VaccinationMap(athena, args.output_dir, output_formats),
        charts.MunicipalMap(postgres, args.output_dir, output_formats),
        molecular.NaivePositiveRate(athena, args.output_dir, output_formats),

        # We always generate png for this because they're our Twitter cards
        molecular.RecentCases(athena, args.output_dir, frozenset(['json', 'svg', 'png'])),

        molecular.NewCases(athena, args.output_dir, output_formats),
        molecular.Hospitalizations(athena, args.output_dir, output_formats),
        molecular.CaseFatalityRate(athena, args.output_dir, output_formats),
        molecular.NewTestSpecimens(athena, args.output_dir, output_formats),
        molecular.ConfirmationsVsRejections(athena, args.output_dir, output_formats),
        molecular.MolecularLatenessTiers(athena, args.output_dir, output_formats),
        molecular.MolecularCurrentDeltas(athena, args.output_dir, output_formats),
        molecular.MolecularDailyDeltas(athena, args.output_dir, output_formats),
        charts.LatenessTiers(postgres, args.output_dir, output_formats),
        charts.BulletinChartMismatch(postgres, args.output_dir, output_formats),
        charts.ConsecutiveBulletinMismatch(postgres, args.output_dir, output_formats),
        charts.Municipal(postgres, args.output_dir, output_formats),
        charts.CurrentDeltas(postgres, args.output_dir, output_formats),
        charts.WeekdayBias(postgres, args.output_dir, output_formats),
        charts.DailyDeltas(postgres, args.output_dir, output_formats),
        charts.LatenessDaily(postgres, args.output_dir, output_formats),
        charts.Lateness7Day(postgres, args.output_dir, output_formats)
    ]
    if args.website:
        site = website.Website(args)
        targets.append(site)

    start_date = max([args.earliest_date,
                      bulletin_date - datetime.timedelta(days=31)])
    date_range = list(
        util.make_date_range(start_date, bulletin_date)
    )

    for target in targets:
        target.render(date_range)

    if args.website:
        site.render_top(bulletin_date)



def global_configuration():
    logging.basicConfig(format='%(asctime)s %(message)s',
                        level=logging.INFO)

    alt.themes.register("custom_theme", lambda: util.get_json_resource('theme.json'))
    alt.themes.enable("custom_theme")
    alt.renderers.enable('altair_saver', fmts=['svg', 'png'])
    alt.renderers.set_embed_options(
        timeFormatLocale=util.get_json_resource('es-PR.json')
    )



def compute_bulletin_date(args, engine):
    if args.bulletin_date != None:
        return args.bulletin_date
    else:
        return query_for_bulletin_date(engine)

def query_for_bulletin_date(engine):
    metadata = sqlalchemy.MetaData(engine)
    with engine.connect() as connection:
        table = sqlalchemy.Table('bitemporal', metadata, autoload=True)
        query = sql.select([sqlfn.max(table.c.bulletin_date)])
        result = connection.execute(query)
        return result.fetchone()[0]<|MERGE_RESOLUTION|>--- conflicted
+++ resolved
@@ -47,13 +47,10 @@
 
     targets = [
 #        molecular.MunicipalSPLOM(athena, args.output_dir, output_formats),
-<<<<<<< HEAD
+#        molecular.MunicipalTestingScatter(athena, args.output_dir, output_formats),
         molecular.AgeGroups(athena, args.output_dir, output_formats),
-=======
-#        molecular.MunicipalTestingScatter(athena, args.output_dir, output_formats),
         molecular.EncounterLag(athena, args.output_dir, output_formats),
         molecular.RecentHospitalizations(athena, args.output_dir, output_formats),
->>>>>>> 4fa2ab6b
         charts.ICUsByRegion(postgres, args.output_dir, output_formats),
         charts.ICUsByHospital(postgres, args.output_dir, output_formats),
         molecular.VaccinationMap(athena, args.output_dir, output_formats),
